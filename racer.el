;;; racer.el --- code completion, goto-definition and docs browsing for Rust via racer  -*- lexical-binding: t -*-

;; Copyright (c) 2014 Phil Dawes

;; Author: Phil Dawes
;; URL: https://github.com/racer-rust/emacs-racer
;; Version: 1.3
;; Package-Requires: ((emacs "24.3") (rust-mode "0.2.0") (dash "2.11.0") (s "1.10.0") (f "0.18.2"))
;; Keywords: abbrev, convenience, matching, rust, tools

;; This file is not part of GNU Emacs.

;; Permission is hereby granted, free of charge, to any
;; person obtaining a copy of this software and associated
;; documentation files (the "Software"), to deal in the
;; Software without restriction, including without
;; limitation the rights to use, copy, modify, merge,
;; publish, distribute, sublicense, and/or sell copies of
;; the Software, and to permit persons to whom the Software
;; is furnished to do so, subject to the following
;; conditions:

;; The above copyright notice and this permission notice
;; shall be included in all copies or substantial portions
;; of the Software.

;; THE SOFTWARE IS PROVIDED "AS IS", WITHOUT WARRANTY OF
;; ANY KIND, EXPRESS OR IMPLIED, INCLUDING BUT NOT LIMITED
;; TO THE WARRANTIES OF MERCHANTABILITY, FITNESS FOR A
;; PARTICULAR PURPOSE AND NONINFRINGEMENT. IN NO EVENT
;; SHALL THE AUTHORS OR COPYRIGHT HOLDERS BE LIABLE FOR ANY
;; CLAIM, DAMAGES OR OTHER LIABILITY, WHETHER IN AN ACTION
;; OF CONTRACT, TORT OR OTHERWISE, ARISING FROM, OUT OF OR
;; IN CONNECTION WITH THE SOFTWARE OR THE USE OR OTHER
;; DEALINGS IN THE SOFTWARE.

;;; Commentary:

;; Please see the readme for full documentation:
;; https://github.com/racer-rust/emacs-racer

;;; Quickstart:

;; You will need to configure Emacs to find racer:
;;
;; (setq racer-rust-src-path "<path-to-rust-srcdir>/src/")
;; (setq racer-cmd "<path-to-racer>/target/release/racer")
;;
;; To activate racer in Rust buffers, run:
;;
;; (add-hook 'rust-mode-hook #'racer-mode)
;;
;; You can also use racer to find definition at point via
;; `racer-find-definition', bound to `M-.' by default.
;;
;; Finally, you can also use Racer to show the signature of the
;; current function in the minibuffer:
;;
;; (add-hook 'racer-mode-hook #'eldoc-mode)

;;; Code:

(require 'dash)
(require 'etags)
(require 'rust-mode)
(require 's)
(require 'f)
(require 'thingatpt)
(require 'button)
(require 'help-mode)

(defgroup racer nil
  "Code completion, goto-definition and docs browsing for Rust via racer."
  :link '(url-link "https://github.com/racer-rust/emacs-racer/")
  :group 'rust-mode)

(defcustom racer-cmd
  (or (executable-find "racer")
      (f-expand "~/.cargo/bin/racer")
      "/usr/local/bin/racer")
  "Path to the racer binary."
  :type 'file
  :group 'racer)

(defcustom racer-rust-src-path
  (or
   (getenv "RUST_SRC_PATH")
   "/usr/local/src/rust/src")
  "Path to the rust source tree.
If nil, we will query $RUST_SRC_PATH at runtime."
  :type 'file
  :group 'racer)

(defcustom racer-cargo-home
  (or
   (getenv "CARGO_HOME")
   "~/.cargo")
  "Path to your current cargo home. Usually `~/.cargo'.
If nil, we will query $CARGO_HOME at runtime."
  :type 'file
  :group 'racer)

(defun racer--cargo-project-root ()
  "Find the root of the current Cargo project."
  (let ((root (locate-dominating-file (or buffer-file-name default-directory) "Cargo.toml")))
    (and root (file-truename root))))

(defun racer--header (text)
  "Helper function for adding text properties to TEXT."
  (propertize text 'face 'racer-help-heading-face))

(defvar racer--prev-state nil)

(defun racer-debug ()
  "Open a buffer describing the last racer command run.
Helps users find configuration issues, or file bugs on
racer or racer.el."
  (interactive)
  (let ((buf (get-buffer-create "*racer-debug*"))
        (inhibit-read-only t))
    (with-current-buffer buf
      (erase-buffer)
      (setq buffer-read-only t)
      (let* ((process-environment
              (plist-get racer--prev-state :process-environment))
             (rust-src-path-used
              (--first (s-prefix-p "RUST_SRC_PATH=" it) process-environment))
             (cargo-home-used
              (--first (s-prefix-p "CARGO_HOME=" it) process-environment))
             (stdout (plist-get racer--prev-state :stdout))
             (stderr (plist-get racer--prev-state :stderr)))
        (insert
         ;; Summarise the actual command that we run.
         (racer--header "The last racer command was:\n\n")
         (format "$ cd %s\n"
                 (plist-get racer--prev-state :default-directory))
         (format "$ export %s\n" cargo-home-used)
         (format "$ export %s\n" rust-src-path-used)
         (format "$ %s %s\n\n"
                 (plist-get racer--prev-state :program)
                 (s-join " " (plist-get racer--prev-state :args)))

         ;; Describe the exit code and outputs.
         (racer--header
          (format "This command terminated with exit code %s.\n\n"
                  (plist-get racer--prev-state :exit-code)))
         (if (s-blank? stdout)
             (racer--header "No output on stdout.\n\n")
           (format "%s\n\n%s\n\n"
                   (racer--header "stdout:")
                   (s-trim-right stdout)))
         (if (s-blank? stderr)
             (racer--header "No output on stderr.\n\n")
           (format "%s\n\n%s\n\n"
                   (racer--header "stderr:")
                   (s-trim-right stderr)))

         ;; Give copy-paste instructions for reproducing any errors
         ;; the user has seen.
         (racer--header
          (s-word-wrap 60 "The temporary file will have been deleted. You should be able to reproduce the same output from racer with the following command:\n\n"))
         (format "$ %s %s %s %s\n\n" cargo-home-used rust-src-path-used
                 (plist-get racer--prev-state :program)
                 (s-join " "
                         (-drop-last 1 (plist-get racer--prev-state :args))))

         ;; Tell the user what to do next if they have problems.
         (racer--header "Please report bugs ")
         (racer--url-button "on GitHub" "https://github.com/racer-rust/emacs-racer/issues/new")
         (racer--header "."))))
    (switch-to-buffer buf)
    (goto-char (point-min))))

(defun racer--call (command &rest args)
  "Call racer command COMMAND with args ARGS.
Return stdout if COMMAND exits normally, otherwise show an
error."
  (let ((rust-src-path (or racer-rust-src-path (getenv "RUST_SRC_PATH")))
        (cargo-home (or racer-cargo-home (getenv "CARGO_HOME"))))
    (when (null rust-src-path)
      (user-error "You need to set `racer-rust-src-path' or `RUST_SRC_PATH'"))
    (let ((default-directory (or (racer--cargo-project-root) default-directory))
          (process-environment (append (list
                                        (format "RUST_SRC_PATH=%s" (expand-file-name rust-src-path))
                                        (format "CARGO_HOME=%s" (expand-file-name cargo-home)))
                                       process-environment)))
      (-let [(exit-code stdout _stderr)
             (racer--shell-command racer-cmd (cons command args))]
        (unless (zerop exit-code)
          (user-error "%s exited with %s. `M-x racer-debug' for more info"
                      racer-cmd exit-code))
        stdout))))

(defmacro racer--with-temporary-file (path-sym &rest body)
  "Create a temporary file, and bind its path to PATH-SYM.
Evaluate BODY, then delete the temporary file."
  (declare (indent 1) (debug (symbolp body)))
  `(let ((,path-sym (make-temp-file "racer")))
     (unwind-protect
         (progn ,@body)
       (delete-file ,path-sym))))

(defun racer--slurp (file)
  "Return the contents of FILE as a string."
  (with-temp-buffer
    (insert-file-contents-literally file)
    (buffer-string)))

(defun racer--shell-command (program args)
  "Execute PROGRAM with ARGS.
Return a list (exit-code stdout stderr)."
  (racer--with-temporary-file tmp-file-for-stderr
    (let (exit-code stdout stderr)
      ;; Create a temporary buffer for `call-process` to write stdout
      ;; into.
      (with-temp-buffer
        (setq exit-code
              (apply #'call-process program nil
                     (list (current-buffer) tmp-file-for-stderr)
                     nil args))
        (setq stdout (buffer-string)))
      (setq stderr (racer--slurp tmp-file-for-stderr))
      (setq racer--prev-state
            (list
             :program program
             :args args
             :exit-code exit-code
             :stdout stdout
             :stderr stderr
             :default-directory default-directory
             :process-environment process-environment))
      (list exit-code stdout stderr))))

(defun racer--call-at-point (command)
  "Call racer command COMMAND at point of current buffer.
Return a list of all the lines returned by the command."
  (racer--with-temporary-file tmp-file
    (write-region nil nil tmp-file nil 'silent)
    (s-lines
     (s-trim-right
      (racer--call command
                   (number-to-string (line-number-at-pos))
                   (number-to-string (racer--current-column))
                   (buffer-file-name)
                   tmp-file)))))

(defun racer--read-rust-string (string)
  "Convert STRING, a rust string literal, to an elisp string."
  (when string
    (->> string
         ;; Remove outer double quotes.
         (s-chop-prefix "\"")
         (s-chop-suffix "\"")
         ;; Replace escaped characters.
         (s-replace "\\n" "\n")
         (s-replace "\\\"" "\"")
         (s-replace "\\'" "'")
         (s-replace "\\;" ";"))))

(defun racer--split-parts (raw-output)
  "Given RAW-OUTPUT from racer, split on semicolons and doublequotes.
Unescape strings as necessary."
  (let ((parts nil)
        (current "")
        (i 0))
    (while (< i (length raw-output))
      (let ((char (elt raw-output i))
            (prev-char (and (> i 0) (elt raw-output (1- i)))))
        (cond
         ;; A semicolon that wasn't escaped, start a new part.
         ((and (equal char ?\;) (not (equal prev-char ?\\)))
          (push current parts)
          (setq current ""))
         (t
          (setq current (concat current (string char))))))
      (setq i (1+ i)))
    (push current parts)
    (mapcar #'racer--read-rust-string (nreverse parts))))

(defun racer--split-snippet-match (line)
  "Given LINE, a string \"MATCH ...\" from complete-with-snippet,
split it into its constituent parts."
  (let* ((match-parts (racer--split-parts line))
         (docstring (nth 7 match-parts)))
    (when (and match-parts (equal (length match-parts) 8))
      (list :name (s-chop-prefix "MATCH " (nth 0 match-parts))
            :line (string-to-number (nth 2 match-parts))
            :column (string-to-number (nth 3 match-parts))
            :path (nth 4 match-parts)
            ;; Struct or Function:
            :kind (nth 5 match-parts)
            :signature (nth 6 match-parts)
            :docstring (if (> (length docstring) 0) docstring nil)))))

(defun racer--describe-at-point (name)
  "Get a description of the symbol at point matching NAME.
If there are multiple possibilities with this NAME, prompt
the user to choose."
  (let* ((output-lines (save-excursion
                         ;; Move to the end of the current symbol, to
                         ;; increase racer accuracy.
                         (skip-syntax-forward "w_")
                         (racer--call-at-point "complete-with-snippet")))
         (all-matches (--map (when (s-starts-with-p "MATCH " it)
                               (racer--split-snippet-match it))
                             output-lines))
         (relevant-matches (--filter (equal (plist-get it :name) name)
                                     all-matches)))
    (if (> (length relevant-matches) 1)
        ;; We might have multiple matches with the same name but
        ;; different types. E.g. Vec::from.
        (let ((signature
               (completing-read "Multiple matches: "
                                (--map (plist-get it :signature) relevant-matches))))
          (--first (equal (plist-get it :signature) signature) relevant-matches))
      (-first-item relevant-matches))))

(defun racer--help-buf (contents)
  "Create a *Racer Help* buffer with CONTENTS."
  (let ((buf (get-buffer-create "*Racer Help*"))
        ;; If the buffer already existed, we need to be able to
        ;; override `buffer-read-only'.
        (inhibit-read-only t))
    (with-current-buffer buf
      (erase-buffer)
      (insert contents)
      (setq buffer-read-only t)
      (goto-char (point-min))
      (racer-help-mode))
    buf))

(defface racer-help-heading-face
  '((t :weight bold))
  "Face for markdown headings in *Racer Help* buffers.")

(defun racer--url-p (target)
  "Return t if TARGET looks like a fully qualified URL."
  (not (null
        (string-match-p (rx bol "http" (? "s") "://") target))))

(defun racer--propertize-links (markdown)
  "Propertize links in MARKDOWN."
  (replace-regexp-in-string
   ;; Text of the form [foo](http://example.com)
   (rx "[" (group (+? (not (any "]")))) "](" (group (+? anything)) ")")
   ;; For every match:
   (lambda (whole-match)
     ;; Extract link and target.
     (let ((link-text (match-string 1 whole-match))
           (link-target (match-string 2 whole-match)))
       ;; If it's a web URL, use a clickable link.
       (if (racer--url-p link-target)
           (racer--url-button link-text link-target)
         ;; Otherwise, just discard the target.
         link-text)))
   markdown))

(defun racer--propertize-all-inline-code (markdown)
  "Given a single line MARKDOWN, replace all instances of `foo` or
\[`foo`\] with a propertized string."
  (let ((highlight-group
         (lambda (whole-match)
           (racer--syntax-highlight (match-string 1 whole-match)))))
    (->> markdown
         (replace-regexp-in-string
          (rx "[`" (group (+? anything)) "`]")
          highlight-group)
         (replace-regexp-in-string
          (rx "`" (group (+? anything)) "`")
          highlight-group))))

(defun racer--indent-block (str)
  "Indent every line in STR."
  (s-join "\n" (--map (concat "    " it) (s-lines str))))

(defun racer--trim-newlines (str)
  "Remove newlines from the start and end of STR."
  (->> str
       (s-chop-prefix "\n")
       (s-chop-suffix "\n")))

(defun racer--remove-footnote-links (str)
  "Remove footnote links from markdown STR."
  (->> (s-lines str)
       (--remove (string-match-p (rx bol "[`" (+? anything) "`]: ") it))
       (s-join "\n")
       ;; Collapse consecutive blank lines caused by removing footnotes.
       (s-replace "\n\n\n" "\n\n")))

(defun racer--docstring-sections (docstring)
  "Split DOCSTRING into text, code and heading sections."
  (let* ((sections nil)
         (current-section-lines nil)
         (section-type :text)
         ;; Helper function.
         (finish-current-section
          (lambda ()
            (when current-section-lines
              (let ((current-section
                     (s-join "\n" (nreverse current-section-lines))))
                (unless (s-blank? current-section)
                  (push (list section-type current-section) sections))
                (setq current-section-lines nil))))))
    (dolist (line (s-lines docstring))
      (cond
       ;; If this is a closing ```
       ((and (s-starts-with-p "```" line) (eq section-type :code))
        (push line current-section-lines)
        (funcall finish-current-section)
        (setq section-type :text))
       ;; If this is an opening ```
       ((s-starts-with-p "```" line)
        (funcall finish-current-section)
        (push line current-section-lines)
        (setq section-type :code))
       ;; Headings
       ((and (not (eq section-type :code)) (s-starts-with-p "# " line))
        (funcall finish-current-section)
        (push (list :heading line) sections))
       ;; Normal text.
       (t
        (push line current-section-lines))))
    (funcall finish-current-section)
    (nreverse sections)))

(defun racer--clean-code-section (section)
  "Given a SECTION, a markdown code block, remove
fenced code delimiters and code annotations."
  (->> (s-lines section)
       (-drop 1)
       (-drop-last 1)
       ;; Ignore annotations like # #[allow(dead_code)]
       (--remove (s-starts-with-p "# " it))
       (s-join "\n")))

(defun racer--propertize-docstring (docstring)
  "Replace markdown syntax in DOCSTRING with text properties."
  (let* ((sections (racer--docstring-sections docstring))
         (propertized-sections
          (--map (-let [(section-type section) it]
                   ;; Remove trailing newlines, so we can ensure we
                   ;; have consistent blank lines between sections.
                   (racer--trim-newlines
                    (pcase section-type
                      (:text
                       (racer--propertize-all-inline-code
                        (racer--propertize-links
                         (racer--remove-footnote-links
                          section))))
                      (:code
                       (racer--indent-block
                        (racer--syntax-highlight
                         (racer--clean-code-section section))))
                      (:heading
                       (racer--header
                        (s-chop-prefix "# " section))))))
                 sections)))
    (s-join "\n\n" propertized-sections)))

(defun racer--find-file (path line column)
  "Open PATH and move point to LINE and COLUMN."
  (find-file path)
  (goto-char (point-min))
  (forward-line (1- line))
  (forward-char column))

(defun racer--button-go-to-src (button)
  (racer--find-file
   (button-get button 'path)
   (button-get button 'line)
   (button-get button 'column)))

(define-button-type 'racer-src-button
  'action 'racer--button-go-to-src
  'follow-link t
  'help-echo "Go to definition")

(defun racer--url-button (text url)
  "Return a button that opens a browser at URL."
  (with-temp-buffer
    (insert-text-button
     text
     :type 'help-url
     'help-args (list url))
    (buffer-string)))

(defun racer--src-button (path line column)
  "Return a button that navigates to PATH at LINE number and
COLUMN number."
  ;; Convert "/foo/bar/baz/foo.rs" to "baz/foo.rs"
  (let* ((filename (f-filename path))
         (parent-dir (f-filename (f-parent path)))
         (short-path (f-join parent-dir filename)))
    (with-temp-buffer
      (insert-text-button
       short-path
       :type 'racer-src-button
       'path path
       'line line
       'column column)
      (buffer-string))))

(defun racer--kind-description (raw-kind)
  "Human friendly description of a rust kind.
For example, 'EnumKind' -> 'an enum kind'."
  (let* ((parts (s-split-words raw-kind))
         (description (s-join " " (--map (downcase it) parts)))
         (a (if (string-match-p (rx bos (or "a" "e" "i" "o" "u")) description)
                "an" "a")))
    (format "%s %s" a description)))

(defun racer--describe (name)
  "Return a *Racer Help* buffer for the function or type at point.
If there are multiple candidates at point, use NAME to find the
correct value."
  (let ((description (racer--describe-at-point name)))
    (when description
      (let* ((name (plist-get description :name))
             (raw-docstring (plist-get description :docstring))
             (docstring (if raw-docstring
                            (racer--propertize-docstring raw-docstring)
                          "Not documented."))
             (kind (plist-get description :kind)))
        (racer--help-buf
         (format
          "%s is %s defined in %s.\n\n%s%s"
          name
          (racer--kind-description kind)
          (racer--src-button
           (plist-get description :path)
           (plist-get description :line)
           (plist-get description :column))
          (if (equal kind "Module")
              ;; No point showing the 'signature' of modules, which is
              ;; just their full path.
              ""
            (format "    %s\n\n" (racer--syntax-highlight (plist-get description :signature))))
          docstring))))))

(defun racer-describe ()
  "Show a *Racer Help* buffer for the function or type at point."
  (interactive)
  (let ((buf (racer--describe (thing-at-point 'symbol))))
    (if buf
        (temp-buffer-window-show buf)
      (user-error "No function or type found at point"))))

(defvar racer-help-mode-map
  (let ((map (make-sparse-keymap)))
    (set-keymap-parent map (make-composed-keymap button-buffer-map
                                                 special-mode-map))
    map)
  "Keymap for racer help mode.")

(define-derived-mode racer-help-mode fundamental-mode
  "Racer-Help"
  "Major mode for *Racer Help* buffers.

Commands:
\\{racer-help-mode-map}")

(defcustom racer-complete-in-comments
  nil
  "If non-nil, query racer for completions inside comments too."
  :type 'boolean
  :group 'racer)

(defun racer-complete-at-point ()
  "Complete the symbol at point."
  (let* ((ppss (syntax-ppss))
         (in-string (nth 3 ppss))
         (in-comment (nth 4 ppss)))
    (when (and
           (not in-string)
           (or (not in-comment) racer-complete-in-comments))
      (let* ((bounds (bounds-of-thing-at-point 'symbol))
             (beg (or (car bounds) (point)))
             (end (or (cdr bounds) (point))))
        (list beg end
              (completion-table-dynamic #'racer-complete)
              :annotation-function #'racer-complete--annotation
              :company-prefix-length (racer-complete--prefix-p beg end)
              :company-docsig #'racer-complete--docsig
              :company-doc-buffer #'racer--describe
              :company-location #'racer-complete--location)))))

(defun racer--file-and-parent (path)
  "Convert /foo/bar/baz/q.txt to baz/q.txt."
  (let ((file (f-filename path))
        (parent (f-filename (f-parent path))))
    (f-join parent file)))

(defun racer-complete (&optional _ignore)
  "Completion candidates at point."
  (->> (racer--call-at-point "complete")
       (--filter (s-starts-with? "MATCH" it))
       (--map (-let [(name line col file matchtype ctx)
                     (s-split-up-to "," (s-chop-prefix "MATCH " it) 5)]
                (put-text-property 0 1 'line (string-to-number line) name)
                (put-text-property 0 1 'col (string-to-number col) name)
                (put-text-property 0 1 'file file name)
                (put-text-property 0 1 'matchtype matchtype name)
                (put-text-property 0 1 'ctx ctx name)
                name))))

(defun racer--trim-up-to (needle s)
  "Return content after the occurrence of NEEDLE in S."
  (-if-let (idx (s-index-of needle s))
      (substring s (+ idx (length needle)))
    s))

(defun racer-complete--prefix-p (beg _end)
  "Return t if a completion should be triggered for a prefix between BEG and END."
  (save-excursion
    (goto-char beg)
    ;; If we're at the beginning of the buffer, we can't look back 2
    ;; characters.
    (ignore-errors
      (looking-back "\\.\\|::" 2))))

(defun racer-complete--annotation (arg)
  "Return an annotation for completion candidate ARG."
  (let* ((ctx (get-text-property 0 'ctx arg))
         (type (get-text-property 0 'matchtype arg))
         (pretty-ctx
          (pcase type
            ("Module"
             (if (string= arg ctx)
                 ""
               (concat " " (racer--file-and-parent ctx))))
	    ("StructField"
	     (concat " " ctx))
            (_
             (->> ctx
                  (racer--trim-up-to arg)
                  (s-chop-suffixes '(" {" "," ";")))))))
    (format "%s : %s" pretty-ctx type)))

(defun racer-complete--docsig (arg)
  "Return a signature for completion candidate ARG."
  (racer--syntax-highlight (format "%s" (get-text-property 0 'ctx arg))))

(defun racer-complete--location (arg)
  "Return location of completion candidate ARG."
  (cons (get-text-property 0 'file arg)
        (get-text-property 0 'line arg)))

(defun racer--current-column ()
  "Get the current column based on underlying character representation."
  (length (buffer-substring-no-properties
           (line-beginning-position) (point))))

;;;###autoload
(defun racer-find-definition ()
  "Run the racer find-definition command and process the results."
  (interactive)
  (-if-let (match (--first (s-starts-with? "MATCH" it)
                           (racer--call-at-point "find-definition")))
      (-let [(_name line col file _matchtype _ctx)
             (s-split-up-to "," (s-chop-prefix "MATCH " match) 5)]
        (if (fboundp 'xref-push-marker-stack)
            (xref-push-marker-stack)
          (with-no-warnings
            (ring-insert find-tag-marker-ring (point-marker))))
        (racer--find-file file (string-to-number line) (string-to-number col)))
    (error "No definition found")))

<<<<<<< HEAD
=======
;;;###autoload
(defun racer--xref-backend () 'racer)

(when (>= emacs-major-version 25)
  (cl-defmethod xref-backend-identifier-at-point ((_backend (eql racer)))
    (let ((tmp-file (make-temp-file "racer")))
      (write-region nil nil tmp-file nil 'silent)
      (propertize (symbol-name (symbol-at-point))
		  'line (line-number-at-pos)
		  'column (current-column)
		  'file-name (buffer-file-name)
		  'tmp-file tmp-file)))

  (cl-defmethod xref-backend-definitions ((_backend (eql racer)) identifier)
    (let ((tmp-file (plist-get (text-properties-at 0 identifier) 'tmp-file))
	  (completions (racer--xref-make-definitions identifier)))
      (prog1 (if (listp completions)
		 completions
	       (list completions))
	(delete-file tmp-file))))

  (cl-defmethod xref-backend-references ((_backend (eql racer)) identifier)
    nil)

  (defun racer--xref-make-definitions (identifier)
    (setenv "RUST_SRC_PATH" (expand-file-name racer-rust-src-path))
    (let* ((properties (text-properties-at 0 identifier))
	   (line-num (number-to-string (plist-get properties 'line)))
	   (column-num (number-to-string (plist-get properties 'column)))
	   (file-name (plist-get properties 'file-name))
	   (tmp-file (plist-get properties 'tmp-file))
	   (output (apply #' process-lines "racer" (list
						    "find-definition"
						    line-num
						    column-num
						    file-name
						    tmp-file)))
	   (completions '())
	   (regexp "MATCH \\w+,\\([0-9]+\\),\\([0-9]+\\),\\(.+\\),.+,\\(.+\\)"))
      (dolist (completion output completions)
	(when (string-match regexp completion)
	  (setq completions (append completions
				    (xref-make
				     (match-string 4 completion) ;; name
				     (xref-make-file-location
				      (match-string 3 completion) ;; file name
				      (string-to-number (match-string 1 completion)) ;; line
				      (string-to-number (match-string 2 completion)) ;; column
				      )))))))))


>>>>>>> 4a674cdc
(defun racer--syntax-highlight (str)
  "Apply font-lock properties to a string STR of Rust code."
  (let (result)
    ;; Load all of STR in a rust-mode buffer, and use its
    ;; highlighting.
    (with-temp-buffer
      (insert str)
      (delay-mode-hooks (rust-mode))
      (if (fboundp 'font-lock-ensure)
          (font-lock-ensure)
        (with-no-warnings
          (font-lock-fontify-buffer)))
      (setq result (buffer-string)))
    (when (and
           ;; If we haven't applied any properties yet,
           (null (text-properties-at 0 result))
           ;; and if it's a standalone symbol, then assume it's a
           ;; variable.
           (string-match-p (rx bos (+ (any lower "_")) eos) str))
      (setq result (propertize str 'face 'font-lock-variable-name-face)))
    result))

(defun racer--goto-func-name ()
  "If point is inside a function call, move to the function name.

foo(bar, |baz); -> foo|(bar, baz);"
  (let ((last-paren-pos (nth 1 (syntax-ppss)))
        (start-pos (point)))
    (when last-paren-pos
      ;; Move to just before the last paren.
      (goto-char last-paren-pos)
      ;; If we're inside a round paren, we're inside a function call.
      (unless (looking-at "(")
        ;; Otherwise, return to our start position, as point may have been on a
        ;; function already:
        ;; foo|(bar, baz);
        (goto-char start-pos)))))

(defun racer--relative (path &optional directory)
  "Return PATH relative to DIRECTORY (`default-directory' by default).
If PATH is not in DIRECTORY, just abbreviate it."
  (unless directory
    (setq directory default-directory))
  (if (s-starts-with? directory path)
      (concat "./" (f-relative path directory))
    (f-abbrev path)))

(defun racer-eldoc ()
  "Show eldoc for context at point."
  (save-excursion
    (racer--goto-func-name)
    ;; If there's a variable at point:
    (-when-let* ((rust-sym (symbol-at-point))
                 (comp-possibilities (racer-complete))
                 (matching-possibility
                  (--find (string= it (symbol-name rust-sym)) comp-possibilities))
                 (prototype (get-text-property 0 'ctx matching-possibility))
                 (matchtype (get-text-property 0 'matchtype matching-possibility)))
      (if (equal matchtype "Module")
          (racer--relative prototype)
        ;; Syntax highlight function signatures.
        (racer--syntax-highlight prototype)))))

(defvar racer-mode-map
  (let ((map (make-sparse-keymap)))
    (define-key map (kbd "M-.") #'racer-find-definition)
    (define-key map (kbd "M-,") #'pop-tag-mark)
    map))

;;;###autoload
(define-minor-mode racer-mode
  "Minor mode for racer."
  :lighter " racer"
  :keymap racer-mode-map
  (setq-local eldoc-documentation-function #'racer-eldoc)
  (set (make-local-variable 'completion-at-point-functions) nil)
  (add-hook 'completion-at-point-functions #'racer-complete-at-point))

(define-obsolete-function-alias 'racer-turn-on-eldoc 'eldoc-mode)
(define-obsolete-function-alias 'racer-activate 'racer-mode)

(provide 'racer)
;;; racer.el ends here<|MERGE_RESOLUTION|>--- conflicted
+++ resolved
@@ -665,8 +665,6 @@
         (racer--find-file file (string-to-number line) (string-to-number col)))
     (error "No definition found")))
 
-<<<<<<< HEAD
-=======
 ;;;###autoload
 (defun racer--xref-backend () 'racer)
 
@@ -680,17 +678,6 @@
 		  'file-name (buffer-file-name)
 		  'tmp-file tmp-file)))
 
-  (cl-defmethod xref-backend-definitions ((_backend (eql racer)) identifier)
-    (let ((tmp-file (plist-get (text-properties-at 0 identifier) 'tmp-file))
-	  (completions (racer--xref-make-definitions identifier)))
-      (prog1 (if (listp completions)
-		 completions
-	       (list completions))
-	(delete-file tmp-file))))
-
-  (cl-defmethod xref-backend-references ((_backend (eql racer)) identifier)
-    nil)
-
   (defun racer--xref-make-definitions (identifier)
     (setenv "RUST_SRC_PATH" (expand-file-name racer-rust-src-path))
     (let* ((properties (text-properties-at 0 identifier))
@@ -698,12 +685,12 @@
 	   (column-num (number-to-string (plist-get properties 'column)))
 	   (file-name (plist-get properties 'file-name))
 	   (tmp-file (plist-get properties 'tmp-file))
-	   (output (apply #' process-lines "racer" (list
-						    "find-definition"
-						    line-num
-						    column-num
-						    file-name
-						    tmp-file)))
+	   (output (apply #'process-lines "racer" (list
+                                                   "find-definition"
+                                                   line-num
+                                                   column-num
+                                                   file-name
+                                                   tmp-file)))
 	   (completions '())
 	   (regexp "MATCH \\w+,\\([0-9]+\\),\\([0-9]+\\),\\(.+\\),.+,\\(.+\\)"))
       (dolist (completion output completions)
@@ -715,10 +702,20 @@
 				      (match-string 3 completion) ;; file name
 				      (string-to-number (match-string 1 completion)) ;; line
 				      (string-to-number (match-string 2 completion)) ;; column
-				      )))))))))
-
-
->>>>>>> 4a674cdc
+				      ))))))))
+
+  (cl-defmethod xref-backend-definitions ((_backend (eql racer)) identifier)
+    (let ((tmp-file (plist-get (text-properties-at 0 identifier) 'tmp-file))
+	  (completions (racer--xref-make-definitions identifier)))
+      (prog1 (if (listp completions)
+		 completions
+	       (list completions))
+	(delete-file tmp-file))))
+
+  (cl-defmethod xref-backend-references ((_backend (eql racer)) _identifier)
+    nil))
+
+
 (defun racer--syntax-highlight (str)
   "Apply font-lock properties to a string STR of Rust code."
   (let (result)
